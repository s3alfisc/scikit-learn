"""
This module gathers tree-based methods, including decision, regression and
randomized trees.
"""

# Code is originally adapted from MILK: Machine Learning Toolkit
# Copyright (C) 2008-2011, Luis Pedro Coelho <luis@luispedro.org>
# License: MIT. See COPYING.MIT file in the milk distribution

# Authors: Brian Holt, Peter Prettenhofer, Satrajit Ghosh, Gilles Louppe
# License: BSD3

from __future__ import division
import numpy as np

from ..base import BaseEstimator, ClassifierMixin, RegressorMixin
from ..utils import array2d, check_random_state

from . import _tree

__all__ = [
    "DecisionTreeClassifier",
    "DecisionTreeRegressor"
]

DTYPE = _tree.DTYPE

CLASSIFICATION = {
    "gini": _tree.Gini,
    "entropy": _tree.Entropy,
}

REGRESSION = {
    "mse": _tree.MSE,
}

GRAPHVIZ_TREE_TEMPLATE = """\
%(current)s [label="%(current_gv)s"] ;
%(left_child)s [label="%(left_child_gv)s"] ;
%(right_child)s [label="%(right_child_gv)s"] ;
%(current)s -> %(left_child)s ;
%(current)s -> %(right_child)s ;
"""


def export_graphviz(decision_tree, out_file=None, feature_names=None):
    """Export a decision tree in DOT format.

    This function generates a GraphViz representation of the decision tree,
    which is then written into `out_file`. Once exported, graphical renderings
    can be generated using, for example,::

        $ dot -Tps tree.dot -o tree.ps      (PostScript format)
        $ dot -Tpng tree.dot -o tree.png    (PNG format)

    Parameters
    ----------
    decision_tree : decision tree classifier
        The decision tree to be exported to graphviz.

    out : file object or string, optional (default=None)
        Handle or name of the output file.

    feature_names : list of strings, optional (default=None)
        Names of each of the features.

    Returns
    -------
    out_file : file object
        The file object to which the tree was exported.  The user is
        expected to `close()` this object when done with it.

    Examples
    --------
    >>> from sklearn.datasets import load_iris
    >>> from sklearn import tree

    >>> clf = tree.DecisionTreeClassifier()
    >>> iris = load_iris()

    >>> clf = clf.fit(iris.data, iris.target)
    >>> import tempfile
    >>> out_file = export_graphviz(clf, out_file=tempfile.TemporaryFile())
    >>> out_file.close()
    """
    def node_to_str(tree, node_id):
        if tree.children[node_id, 0] == tree.children[node_id, 1] == Tree.LEAF:
            return "error = %s\\nsamples = %s\\nvalue = %s" \
                % (tree.init_error[node_id], tree.n_samples[node_id],
                   tree.value[node_id])
        else:
            if feature_names is not None:
                feature = feature_names[tree.feature[node_id]]
            else:
                feature = "X[%s]" % tree.feature[node_id]

            return "%s <= %s\\nerror = %s\\nsamples = %s\\nvalue = %s" \
                   % (feature, tree.threshold[node_id],
                      tree.init_error[node_id], tree.n_samples[node_id],
                      tree.value[node_id])

    def recurse(tree, node_id):
        assert node_id != -1
        left_child, right_child = tree.children[node_id, :]
        node_data = {
            "current": node_id,
            "current_gv": node_to_str(tree, node_id),
            "left_child": left_child,
            "left_child_gv": node_to_str(tree, left_child),
            "right_child": right_child,
            "right_child_gv": node_to_str(tree, right_child),
        }

        out_file.write(GRAPHVIZ_TREE_TEMPLATE % node_data)

        if not (tree.children[left_child, 0] == tree.children[left_child, 1] \
                == Tree.LEAF):
            recurse(tree, left_child)
        if not (tree.children[right_child, 0] == tree.children[right_child, 1] \
                == Tree.LEAF):
            recurse(tree, right_child)

    if out_file is None:
        out_file = open("tree.dot", 'w')
    elif isinstance(out_file, basestring):
        out_file = open(out_file, 'w')

    out_file.write("digraph Tree {\n")
    recurse(decision_tree.tree, 0)
    out_file.write("}")

    return out_file


class Tree(object):
    """Struct-of-arrays representation of a binary decision tree.

    The binary tree is represented as a number of parallel arrays.
    The i-th element of each array holds information about the
    node `i`. You can find a detailed description of all arrays
    below. NOTE: Some of the arrays only apply to either leaves or
    split nodes, resp. In this case the values of nodes of the other
    type are arbitrary!

    Attributes
    ----------
    node_count : int
        Number of nodes (internal nodes + leaves) in the tree.

    children : np.ndarray, shape=(node_count, 2), dtype=int32
        `children[i,0]` holds the node id of the left child of node `i`.
        `children[i,1]` holds the node id of the right child of node `i`.
        For leaves `children[i,0] == children[i, 1] == Tree.LEAF == -1`.

    feature : np.ndarray of int32
        The feature to split on (only for internal nodes).

    threshold : np.ndarray of float64
        The threshold of each node (only for leaves).

    value : np.ndarray of float64, shape=(capacity, n_classes)
        Contains the constant prediction value of each node.

    best_error : np.ndarray of float64
        The error of the (best) split.
        For leaves `init_error == `best_error`.

    init_error : np.ndarray of float64
        The initial error of the node (before splitting).
        For leaves `init_error == `best_error`.

    n_samples : np.ndarray of np.int32
        The number of samples at each node.
    """

    LEAF = -1
    UNDEFINED = -2

    def __init__(self, k, capacity=3):
        self.node_count = 0

        self.children = np.empty((capacity, 2), dtype=np.int32)
        self.children.fill(Tree.UNDEFINED)

        self.feature = np.empty((capacity,), dtype=np.int32)
        self.feature.fill(Tree.UNDEFINED)

        self.threshold = np.empty((capacity,), dtype=np.float64)
        self.value = np.empty((capacity, k), dtype=np.float64)

        self.best_error = np.empty((capacity,), dtype=np.float32)
        self.init_error = np.empty((capacity,), dtype=np.float32)
        self.n_samples = np.empty((capacity,), dtype=np.int32)

    def resize(self, capacity=None):
        """Resize tree arrays to `capacity`, if `None` double capacity. """
        if capacity is None:
            capacity = int(self.children.shape[0] * 2.0)

        if capacity == self.children.shape[0]:
            return

        self.children.resize((capacity, 2), refcheck=False)
        self.feature.resize((capacity,), refcheck=False)
        self.threshold.resize((capacity,), refcheck=False)
        self.value.resize((capacity, self.value.shape[1]), refcheck=False)
        self.best_error.resize((capacity,), refcheck=False)
        self.init_error.resize((capacity,), refcheck=False)
        self.n_samples.resize((capacity,), refcheck=False)

        # if capacity smaller than node_count, adjust the counter
        if capacity < self.node_count:
            self.node_count = capacity

    def add_split_node(self, parent, is_left_child, feature, threshold,
                       best_error, init_error, n_samples, value):
        """Add a splitting node to the tree. The new node registers itself as
        the child of its parent. """
        node_id = self.node_count
        if node_id >= self.children.shape[0]:
            self.resize()

        self.feature[node_id] = feature
        self.threshold[node_id] = threshold

        self.init_error[node_id] = init_error
        self.best_error[node_id] = best_error
        self.n_samples[node_id] = n_samples
        self.value[node_id] = value

        # set as left or right child of parent
        if parent > Tree.LEAF:
            if is_left_child:
                self.children[parent, 0] = node_id
            else:
                self.children[parent, 1] = node_id

        self.node_count += 1
        return node_id

    def add_leaf(self, parent, is_left_child, value, error, n_samples):
        """Add a leaf to the tree. The new node registers itself as the
        child of its parent. """
        node_id = self.node_count
        if node_id >= self.children.shape[0]:
            self.resize()

        self.value[node_id] = value
        self.n_samples[node_id] = n_samples
        self.init_error[node_id] = error
        self.best_error[node_id] = error

        if is_left_child:
            self.children[parent, 0] = node_id
        else:
            self.children[parent, 1] = node_id

        self.children[node_id, :] = Tree.LEAF

        self.node_count += 1

    def predict(self, X):
        out = np.empty((X.shape[0], ), dtype=np.int32)
        _tree._apply_tree(X, self.children, self.feature, self.threshold, out)
        return self.value.take(out, axis=0)


def _build_tree(X, y, is_classification, criterion, max_depth, min_split,
                min_density, max_features, random_state, n_classes, find_split,
<<<<<<< HEAD
                sample_mask=None, X_argsorted=None, store_terminal_region=False):
    """Build a tree by recursively partitioning the data."""

    # Convert input format
    if X.dtype != DTYPE or not np.isfortran(X):
        X = np.asanyarray(X, dtype=DTYPE, order="F")

    if y.dtype != DTYPE or not y.flags.contiguous:
        y = np.ascontiguousarray(y, dtype=DTYPE)

    # create sample mask and preprocess inputs
    if sample_mask is None:
        sample_mask = np.ones((X.shape[0],), dtype=np.bool)
=======
                sample_mask=None, X_argsorted=None):
    """Build a tree by recursively partitioning the data."""

    if max_depth <= 10:
        init_capacity = (2 ** (max_depth + 1)) - 1
    else:
        init_capacity = 2047  # num nodes of tree with depth 10
>>>>>>> 1bae4315

    tree = Tree(n_classes, init_capacity)

<<<<<<< HEAD
    # create tree structure
    if max_depth <= 10:
        init_capacity = (2 ** (max_depth + 1)) - 1
    else:
        init_capacity = 2047  # num nodes of tree with depth 10

    tree = Tree(n_classes, init_capacity)

    # init terminal region if necessary
    if store_terminal_region:
        if min_density != 0.0:
            raise ValueError(
                "If min_density has to be 0.0 if store_terminal_region")
        tree.terminal_region = np.empty((X.shape[0], ), dtype=np.int32)
        tree.terminal_region.fill(-1)

=======
>>>>>>> 1bae4315
    # Recursively partition X
    def recursive_partition(X, X_argsorted, y, sample_mask, depth,
                            parent, is_left_child):
        # Count samples
        n_node_samples = sample_mask.sum()
<<<<<<< HEAD

        if n_node_samples == 0:
            raise ValueError("Attempting to find a split "
                             "with an empty sample_mask")

        # Split samples
        if depth < max_depth and n_node_samples >= min_split:
            feature, threshold, best_error, init_error = find_split(
                X, y, X_argsorted, sample_mask, n_node_samples,
                max_features, criterion, random_state)

=======

        if n_node_samples == 0:
            raise ValueError("Attempting to find a split "
                             "with an empty sample_mask")

        # Split samples
        if depth < max_depth and n_node_samples >= min_split:
            feature, threshold, best_error, init_error = find_split(
                X, y, X_argsorted, sample_mask, n_node_samples,
                max_features, criterion, random_state)

>>>>>>> 1bae4315
        else:
            feature = -1

        # Value at this node
        current_y = y[sample_mask]

        if is_classification:
            value = np.zeros((n_classes,))
            t = current_y.max() + 1
            value[:t] = np.bincount(current_y.astype(np.int))
<<<<<<< HEAD

        else:
            value = np.asarray(np.mean(current_y))

        # Terminal node
        if feature == -1:
            # compute error at leaf
            error = _tree._error_at_leaf(y, sample_mask, criterion,
                                         n_node_samples)
            node_id = tree.add_leaf(parent, is_left_child, value, error,
                                    n_node_samples)
            if store_terminal_region:
                tree.terminal_region[sample_mask] = node_id

        # Internal node
        else:
=======

        else:
            value = np.asarray(np.mean(current_y))

        # Terminal node
        if feature == -1:
            # compute error at leaf
            error = _tree._error_at_leaf(y, sample_mask, criterion,
                                         n_node_samples)
            tree.add_leaf(parent, is_left_child, value, error, n_node_samples)

        # Internal node
        else:
>>>>>>> 1bae4315
            # Sample mask is too sparse?
            if n_node_samples / X.shape[0] <= min_density:
                X = X[sample_mask]
                X_argsorted = np.asfortranarray(
                    np.argsort(X.T, axis=1).astype(np.int32).T)
                y = current_y
                sample_mask = np.ones((X.shape[0],), dtype=np.bool)

            # Split and and recurse
            split = X[:, feature] <= threshold

            node_id = tree.add_split_node(parent, is_left_child, feature,
                                          threshold, best_error, init_error,
                                          n_node_samples, value)

            # left child recursion
            recursive_partition(X, X_argsorted, y,
                                split & sample_mask,
                                depth + 1, node_id, True)

            # right child recursion
            recursive_partition(X, X_argsorted, y,
                                ~split & sample_mask,
                                depth + 1, node_id, False)

<<<<<<< HEAD
    recursive_partition(X, X_argsorted, y, sample_mask, 0, -1, False)

    tree.resize(tree.node_count)
    return tree


=======
    # Launch the construction
    if X.dtype != DTYPE or not np.isfortran(X):
        X = np.asanyarray(X, dtype=DTYPE, order="F")

    if y.dtype != DTYPE or not y.flags.contiguous:
        y = np.ascontiguousarray(y, dtype=DTYPE)

    if sample_mask is None:
        sample_mask = np.ones((X.shape[0],), dtype=np.bool)

    if X_argsorted is None:
        X_argsorted = np.asfortranarray(
            np.argsort(X.T, axis=1).astype(np.int32).T)

    recursive_partition(X, X_argsorted, y, sample_mask, 0, -1, False)

    tree.resize(tree.node_count)
    return tree


>>>>>>> 1bae4315
class BaseDecisionTree(BaseEstimator):
    """Base class for decision trees.

    Warning: This class should not be used directly.
    Use derived classes instead.
    """
    def __init__(self, criterion,
                       max_depth,
                       min_split,
                       min_density,
                       max_features,
                       random_state):
        self.criterion = criterion
        self.max_depth = np.inf if max_depth is None else max_depth
        self.min_split = min_split
        self.min_density = min_density
        self.max_features = -1 if max_features is None else max_features
        self.random_state = check_random_state(random_state)

        self.n_features = None
        self.classes = None
        self.n_classes = None
        self.find_split = _tree._find_best_split

        self.tree = None

    def fit(self, X, y):
        """Build a decision tree from the training set (X, y).

        Parameters
        ----------
        X : array-like of shape = [n_samples, n_features]
            The training input samples.

        y : array-like, shape = [n_samples]
            The target values (integers that correspond to classes in
            classification, real numbers in regression).

        Return
        ------
        self : object
            Returns self.
        """
        # Convert data
        X = np.asarray(X, dtype=DTYPE, order='F')
        n_samples, self.n_features = X.shape

        is_classification = isinstance(self, ClassifierMixin)

        if is_classification:
            self.classes = np.unique(y)
            self.n_classes = self.classes.shape[0]
            criterion = CLASSIFICATION[self.criterion](self.n_classes)
            y = np.searchsorted(self.classes, y)

        else:
            self.classes = None
            self.n_classes = 1
            criterion = REGRESSION[self.criterion]()

        y = np.ascontiguousarray(y, dtype=DTYPE)

        # Check parameters
        if len(y) != n_samples:
            raise ValueError("Number of labels=%d does not match "
                             "number of features=%d" % (len(y), n_samples))
        if self.min_split <= 0:
            raise ValueError("min_split must be greater than zero.")
        if self.max_depth is not None and self.max_depth <= 0:
            raise ValueError("max_depth must be greater than zero. ")
        if self.min_density < 0.0 or self.min_density > 1.0:
            raise ValueError("min_density must be in [0, 1]")
        if self.max_features >= 0 and \
               not (0 < self.max_features <= self.n_features):
            raise ValueError("max_features must be in (0, n_features]")

        # Build tree
        self.tree = _build_tree(X, y, is_classification, criterion,
                                self.max_depth, self.min_split,
                                self.min_density, self.max_features,
                                self.random_state, self.n_classes,
                                self.find_split)

        return self

    def predict(self, X):
        """Predict class or regression target for X.

        For a classification model, the predicted class for each sample in X is
        returned. For a regression model, the predicted value based on X is
        returned.

        Parameters
        ----------
        X : array-like of shape = [n_samples, n_features]
            The input samples.

        Returns
        -------
        predictions : array of shape = [n_samples]
            The predicted classes, or the predict values.
        """
        X = array2d(X, dtype=DTYPE)
        n_samples, n_features = X.shape

        if self.tree is None:
            raise Exception("Tree not initialized. Perform a fit first")

        if self.n_features != n_features:
            raise ValueError("Number of features of the model must "
                             " match the input. Model n_features is %s and "
                             " input n_features is %s "
                             % (self.n_features, n_features))

        if isinstance(self, ClassifierMixin):
            predictions = self.classes.take(np.argmax(
                self.tree.predict(X), axis=1), axis=0)
        else:
            predictions = self.tree.predict(X).ravel()

        return predictions


class DecisionTreeClassifier(BaseDecisionTree, ClassifierMixin):
    """A decision tree classifier.

    Parameters
    ----------
    criterion : string, optional (default="gini")
        The function to measure the quality of a split. Supported criteria are
        "gini" for the Gini impurity and "entropy" for the information gain.

    max_depth : integer or None, optional (default=10)
        The maximum depth of the tree. If None, then nodes are expanded until
        all leaves are pure or until all leaves contain less than min_split
        samples.

    min_split : integer, optional (default=1)
        The minimum number of samples required to split an internal node.

    min_density : float, optional (default=0.1)
        The minimum density of the `sample_mask` (i.e. the fraction of samples
        in the mask). If the density falls below this threshold the mask is
        recomputed and the input data is packed which results in data copying.
        If `min_density` equals to one, the partitions are always represented
        as copies of the original data. Otherwise, partitions are represented
        as bit masks (aka sample masks).

    max_features : int or None, optional (default=None)
        The number of features to consider when looking for the best split.
        If None, all features are considered, otherwise max_features are chosen
        at random.

    random_state : int, RandomState instance or None, optional (default=None)
        If int, random_state is the seed used by the random number generator;
        If RandomState instance, random_state is the random number generator;
        If None, the random number generator is the RandomState instance used
        by `np.random`.

    References
    ----------
    .. [1] http://en.wikipedia.org/wiki/Decision_tree_learning

    .. [2] L. Breiman, J. Friedman, R. Olshen, and C. Stone, "Classification
           and Regression Trees", Wadsworth, Belmont, CA, 1984.

    .. [3] T. Hastie, R. Tibshirani and J. Friedman. "Elements of Statistical
           Learning", Springer, 2009.

    See also
    --------
    DecisionTreeRegressor

    Examples
    --------
    >>> from sklearn.datasets import load_iris
    >>> from sklearn.cross_validation import cross_val_score
    >>> from sklearn.tree import DecisionTreeClassifier

    >>> clf = DecisionTreeClassifier(random_state=0)
    >>> iris = load_iris()

    >>> cross_val_score(clf, iris.data, iris.target, cv=10)
    ...                             # doctest: +SKIP
    ...
    array([ 1.     ,  0.93...,  0.86...,  0.93...,  0.93...,
            0.93...,  0.93...,  1.     ,  0.93...,  1.      ])
    """
    def __init__(self, criterion="gini",
                       max_depth=10,
                       min_split=1,
                       min_density=0.1,
                       max_features=None,
                       random_state=None):
        super(DecisionTreeClassifier, self).__init__(criterion,
                                                     max_depth,
                                                     min_split,
                                                     min_density,
                                                     max_features,
                                                     random_state)

    def predict_proba(self, X):
        """Predict class probabilities of the input samples X.

        Parameters
        ----------
        X : array-like of shape = [n_samples, n_features]
            The input samples.

        Returns
        -------
        p : array of shape = [n_samples, n_classes]
            The class probabilities of the input samples. Classes are ordered
            by arithmetical order.
        """
        X = array2d(X, dtype=DTYPE)
        n_samples, n_features = X.shape

        if self.tree is None:
            raise Exception("Tree not initialized. Perform a fit first.")

        if self.n_features != n_features:
            raise ValueError("Number of features of the model must "
                             " match the input. Model n_features is %s and "
                             " input n_features is %s "
                             % (self.n_features, n_features))

        P = self.tree.predict(X)
        P /= P.sum(axis=1)[:, np.newaxis]
        return P

    def predict_log_proba(self, X):
        """Predict class log-probabilities of the input samples X.

        Parameters
        ----------
        X : array-like of shape = [n_samples, n_features]
            The input samples.

        Returns
        -------
        p : array of shape = [n_samples, n_classes]
            The class log-probabilities of the input samples. Classes are
            ordered by arithmetical order.
        """
        return np.log(self.predict_proba(X))


class DecisionTreeRegressor(BaseDecisionTree, RegressorMixin):
    """A tree regressor.

    Parameters
    ----------
    criterion : string, optional (default="mse")
        The function to measure the quality of a split. The only supported
        criterion is "mse" for the mean squared error.

    max_depth : integer or None, optional (default=10)
        The maximum depth of the tree. If None, then nodes are expanded until
        all leaves are pure or until all leaves contain less than min_split
        samples.

    min_split : integer, optional (default=1)
        The minimum number of samples required to split an internal node.

    min_density : float, optional (default=0.1)
        The minimum density of the `sample_mask` (i.e. the fraction of samples
        in the mask). If the density falls below this threshold the mask is
        recomputed and the input data is packed which results in data copying.
        If `min_density` equals to one, the partitions are always represented
        as copies of the original data. Otherwise, partitions are represented
        as bit masks (aka sample masks).

    max_features : int or None, optional (default=None)
        The number of features to consider when looking for the best split.
        If None, all features are considered, otherwise max_features are chosen
        at random.

    random_state : int, RandomState instance or None, optional (default=None)
        If int, random_state is the seed used by the random number generator;
        If RandomState instance, random_state is the random number generator;
        If None, the random number generator is the RandomState instance used
        by `np.random`.

    References
    ----------
    .. [1] http://en.wikipedia.org/wiki/Decision_tree_learning

    .. [2] L. Breiman, J. Friedman, R. Olshen, and C. Stone, "Classification
           and Regression Trees", Wadsworth, Belmont, CA, 1984.

    .. [3] T. Hastie, R. Tibshirani and J. Friedman. "Elements of Statistical
           Learning", Springer, 2009.

    See also
    --------
    DecisionTreeClassifier

    Examples
    --------
    >>> from sklearn.datasets import load_boston
    >>> from sklearn.cross_validation import cross_val_score
    >>> from sklearn.tree import DecisionTreeRegressor

    >>> boston = load_boston()
    >>> regressor = DecisionTreeRegressor(random_state=0)

    R2 scores (a.k.a. coefficient of determination) over 10-folds CV:

    >>> cross_val_score(regressor, boston.data, boston.target, cv=10)
    ...                    # doctest: +SKIP
    ...
    array([ 0.61..., 0.57..., -0.34..., 0.41..., 0.75...,
            0.07..., 0.29..., 0.33..., -1.42..., -1.77...])
    """
    def __init__(self, criterion="mse",
                       max_depth=10,
                       min_split=1,
                       min_density=0.1,
                       max_features=None,
                       random_state=None):
        super(DecisionTreeRegressor, self).__init__(criterion,
                                                    max_depth,
                                                    min_split,
                                                    min_density,
                                                    max_features,
                                                    random_state)<|MERGE_RESOLUTION|>--- conflicted
+++ resolved
@@ -267,7 +267,6 @@
 
 def _build_tree(X, y, is_classification, criterion, max_depth, min_split,
                 min_density, max_features, random_state, n_classes, find_split,
-<<<<<<< HEAD
                 sample_mask=None, X_argsorted=None, store_terminal_region=False):
     """Build a tree by recursively partitioning the data."""
 
@@ -281,19 +280,7 @@
     # create sample mask and preprocess inputs
     if sample_mask is None:
         sample_mask = np.ones((X.shape[0],), dtype=np.bool)
-=======
-                sample_mask=None, X_argsorted=None):
-    """Build a tree by recursively partitioning the data."""
-
-    if max_depth <= 10:
-        init_capacity = (2 ** (max_depth + 1)) - 1
-    else:
-        init_capacity = 2047  # num nodes of tree with depth 10
->>>>>>> 1bae4315
-
-    tree = Tree(n_classes, init_capacity)
-
-<<<<<<< HEAD
+
     # create tree structure
     if max_depth <= 10:
         init_capacity = (2 ** (max_depth + 1)) - 1
@@ -310,14 +297,11 @@
         tree.terminal_region = np.empty((X.shape[0], ), dtype=np.int32)
         tree.terminal_region.fill(-1)
 
-=======
->>>>>>> 1bae4315
     # Recursively partition X
     def recursive_partition(X, X_argsorted, y, sample_mask, depth,
                             parent, is_left_child):
         # Count samples
         n_node_samples = sample_mask.sum()
-<<<<<<< HEAD
 
         if n_node_samples == 0:
             raise ValueError("Attempting to find a split "
@@ -329,19 +313,6 @@
                 X, y, X_argsorted, sample_mask, n_node_samples,
                 max_features, criterion, random_state)
 
-=======
-
-        if n_node_samples == 0:
-            raise ValueError("Attempting to find a split "
-                             "with an empty sample_mask")
-
-        # Split samples
-        if depth < max_depth and n_node_samples >= min_split:
-            feature, threshold, best_error, init_error = find_split(
-                X, y, X_argsorted, sample_mask, n_node_samples,
-                max_features, criterion, random_state)
-
->>>>>>> 1bae4315
         else:
             feature = -1
 
@@ -352,7 +323,6 @@
             value = np.zeros((n_classes,))
             t = current_y.max() + 1
             value[:t] = np.bincount(current_y.astype(np.int))
-<<<<<<< HEAD
 
         else:
             value = np.asarray(np.mean(current_y))
@@ -369,21 +339,6 @@
 
         # Internal node
         else:
-=======
-
-        else:
-            value = np.asarray(np.mean(current_y))
-
-        # Terminal node
-        if feature == -1:
-            # compute error at leaf
-            error = _tree._error_at_leaf(y, sample_mask, criterion,
-                                         n_node_samples)
-            tree.add_leaf(parent, is_left_child, value, error, n_node_samples)
-
-        # Internal node
-        else:
->>>>>>> 1bae4315
             # Sample mask is too sparse?
             if n_node_samples / X.shape[0] <= min_density:
                 X = X[sample_mask]
@@ -409,35 +364,12 @@
                                 ~split & sample_mask,
                                 depth + 1, node_id, False)
 
-<<<<<<< HEAD
     recursive_partition(X, X_argsorted, y, sample_mask, 0, -1, False)
 
     tree.resize(tree.node_count)
     return tree
 
 
-=======
-    # Launch the construction
-    if X.dtype != DTYPE or not np.isfortran(X):
-        X = np.asanyarray(X, dtype=DTYPE, order="F")
-
-    if y.dtype != DTYPE or not y.flags.contiguous:
-        y = np.ascontiguousarray(y, dtype=DTYPE)
-
-    if sample_mask is None:
-        sample_mask = np.ones((X.shape[0],), dtype=np.bool)
-
-    if X_argsorted is None:
-        X_argsorted = np.asfortranarray(
-            np.argsort(X.T, axis=1).astype(np.int32).T)
-
-    recursive_partition(X, X_argsorted, y, sample_mask, 0, -1, False)
-
-    tree.resize(tree.node_count)
-    return tree
-
-
->>>>>>> 1bae4315
 class BaseDecisionTree(BaseEstimator):
     """Base class for decision trees.
 
